<<<<<<< HEAD
version=2025.1.0
=======
# Plugin version
version=0.6.3
>>>>>>> e795cb27
# IDE type
platformType=PC
# IDE version to build against
platformVersion=2024.3
# IDE version for runIde configurations
testPlatformVersion=2025.3
# Lowest supported build
sinceBuild=243
# Used if platformType is neither of the two PyCharm editions (PC, PY)
pythonPlugin=PythonCore:253.24325.38
# Since kotlin 1.4, the Kotlin gradle plugin adds the stdlib dependency by default.
# But we don't need it as all the necessary Kotlin libraries are already bundled into the IDEs.
# See https://kotlinlang.org/docs/gradle-configure-project.html#dependency-on-the-standard-library for more details.
kotlin.stdlib.default.dependency=false<|MERGE_RESOLUTION|>--- conflicted
+++ resolved
@@ -1,9 +1,5 @@
-<<<<<<< HEAD
-version=2025.1.0
-=======
 # Plugin version
-version=0.6.3
->>>>>>> e795cb27
+version=0.6.2
 # IDE type
 platformType=PC
 # IDE version to build against
