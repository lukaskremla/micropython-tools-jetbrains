--- conflicted
+++ resolved
@@ -19,7 +19,6 @@
             <li>Reworked run configurations to show console views and be compatible with before launch tasks</li>
         </ul>
         <p>Paid:</p>
-<<<<<<< HEAD
         <ul>
             <li>Added mpy-cross run configuration with support for automatically detecting bytecode version/architecture for connected board</li>
             <li>Added upload compression which speeds up uploads and improves communication stability by reducing the amount of data that must be transferred</li>
@@ -34,16 +33,16 @@
         <p>Adds MicroPython support to JetBrains IDEs.</p>
         <br>
         <p>Free features:</p>
-=======
->>>>>>> d6b8c4c3
-        <ul>
-            <li>Added mpy-cross run configuration with support for automatically detecting bytecode version/architecture for connected board</li>
-            <li>Added upload compression which speeds up uploads and improves communication stability by reducing the amount of data that must be transferred</li>
-            <li>Added background uploads/downloads progress reporting to reduce workflow disruptions during long-running data transfers</li>
-            <li>Added .mpy file analyzer</li>
-        </ul>
-        <br>
-<<<<<<< HEAD
+        <ul>
+          <li>Upload and synchronize files with MicroPython devices (Serial and WebREPL supported)</li>
+          <li>File System view with drag and drop, create/rename/delete, copy/cut/paste, and download</li>
+          <li>Stub package manager for <a href="https://github.com/Josverl/micropython-stubs">MicroPython stubs</a></li>
+          <li>On-device file editing (read-only by default, editable with save-to-device option)</li>
+          <li>REPL integration with reset, interrupt, and clear actions</li>
+          <li>Run configurations for Project, Selected Sources Roots, and Custom Paths</li>
+          <li>Mounted volume support (e.g. SD cards)</li>
+        </ul>
+        <br>
         <p>Pro features:</p>
         <ul>
           <li>Background uploads and downloads that won't block the IDE</li>
@@ -55,10 +54,6 @@
         <p>Documentation, usage tips, and issue tracker are available on
         <a href="https://github.com/lukaskremla/micropython-tools-jetbrains">GitHub</a>.</p>
 ]]></description>
-=======
-        <p>Previous versions can be found in <a href="https://github.com/lukaskremla/micropython-tools-jetbrains/blob/main/CHANGES.md">CHANGES.md</a> on GitHub</p>
-    ]]></change-notes>
->>>>>>> d6b8c4c3
 
     <dependencies>
         <plugin id="com.intellij.modules.lang"/>
