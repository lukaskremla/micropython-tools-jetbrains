--- conflicted
+++ resolved
@@ -58,11 +58,7 @@
 internal typealias StateListener = (State) -> Unit
 
 internal data class DeviceInformation(
-<<<<<<< HEAD
-    val defaultFreeMem: Int = 0,
-=======
     val defaultFreeMem: Int? = null,
->>>>>>> c5f8f49f
     var hasCRC32: Boolean = false,
     var canEncodeBase64: Boolean = false,
     var canDecodeBase64: Boolean = false,
@@ -387,15 +383,21 @@
             val responseFields = scriptResponse.split("&")
 
             deviceInformation = DeviceInformation(
-<<<<<<< HEAD
-                defaultFreeMem = responseFields.getOrNull(0)?.toIntOrNull()
-                    ?: throw RuntimeException(MpyBundle.message("comm.error.initialization.freemem")),
-=======
-                defaultFreeMem = responseFields.getOrNull(0)?.toIntOrNull(),
->>>>>>> c5f8f49f
-                hasCRC32 = responseFields.getOrNull(1)?.toBoolean() == true,
-                canEncodeBase64 = responseFields.getOrNull(2)?.toBoolean() == true,
-                canDecodeBase64 = responseFields.getOrNull(3)?.toBoolean() == true
+                version = responseFields.getOrNull(0) ?: "Unknown",
+                description = responseFields.getOrNull(1) ?: "Unknown",
+                defaultFreeMem = responseFields.getOrNull(2)?.toIntOrNull(),
+                hasCRC32 = responseFields.getOrNull(3)?.toBoolean() == true,
+                canEncodeBase64 = responseFields.getOrNull(4)?.toBoolean() == true,
+                canDecodeBase64 = responseFields.getOrNull(5)?.toBoolean() == true,
+                platform = responseFields.getOrNull(6),
+                byteorder = responseFields.getOrNull(7),
+                maxsize = responseFields.getOrNull(8)?.toLongOrNull(),
+                mpyVersion = responseFields.getOrNull(9)?.toIntOrNull(),
+                mpySubversion = responseFields.getOrNull(10)?.toIntOrNull(),
+                mpyArchIdx = responseFields.getOrNull(11)?.toIntOrNull(),
+                mpyArchName = responseFields.getOrNull(12),
+                wordSize = responseFields.getOrNull(13)?.toIntOrNull(),
+                smallIntBits = responseFields.getOrNull(14)?.toIntOrNull()
             )
         } else {
             deviceInformation = DeviceInformation()
